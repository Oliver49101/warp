# warp
<<<<<<< HEAD

:coffee: yet another s3 benchmarking tool 
=======
:coffee: generate warp numbers for your object storage
>>>>>>> 6f83b7ff
<|MERGE_RESOLUTION|>--- conflicted
+++ resolved
@@ -1,7 +1,3 @@
 # warp
-<<<<<<< HEAD
 
-:coffee: yet another s3 benchmarking tool 
-=======
-:coffee: generate warp numbers for your object storage
->>>>>>> 6f83b7ff
+:coffee: s3 benchmarking tool 